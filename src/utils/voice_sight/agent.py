"""
Voice Sight Agent - Main LLM agent with tool calling capabilities for visually-impaired assistance.
"""

import os
import json
import tempfile
import yaml  # type: ignore
from typing import Optional, Dict, Any, List

# Import models
import sys
sys.path.append(os.path.dirname(os.path.dirname(os.path.dirname(__file__))))
from models.llm import LLM  # type: ignore
from models.asr import ASR  # type: ignore
from models.tts import TTS  # type: ignore
from models.mllm import MLLM  # type: ignore
from robot_control import RobotWrapper

# Import utilities
from utils.helpers import (  # type: ignore
    create_text_message,
    create_tool_call_schema
)


class VoiceSightAgent:
    """Main agent that orchestrates audio understanding, LLM reasoning, and audio generation for visually-impaired assistance."""
    
    def __init__(self, api_key: Optional[str] = None, use_thinking: bool = True, logger: Optional[Any] = None, prompt_system: str = "voice_sight.yaml"):
        """
        Initialize the Voice Sight agent.
        
        Args:
            api_key: API key for Boson AI services
            use_thinking: Whether to use thinking model for better reasoning
            logger: Logger instance for tracking operations
            prompt_system: Name of the prompt system YAML file to use
        """
        self.api_key = api_key or os.getenv("BOSON_API_KEY")
        self.logger = logger
<<<<<<< HEAD

        self.use_robot = True #TODO add an argument for this.

        if self.use_robot:
            # initialize the RobotWrapper (create connection to the device)
            self.robot = RobotWrapper()
=======
        self.prompt_system = prompt_system
>>>>>>> dc3665ae
        
        # Load prompts
        self.prompts = self._load_prompts()
        
        # Initialize models with config
        self.llm = LLM(use_thinking=use_thinking, api_key_override=self.api_key)
        self.asr = ASR(api_key_override=self.api_key)
        self.tts = TTS(api_key_override=self.api_key)
        self.mllm = MLLM(api_key_override=self.api_key)
        
        # Image availability tracking
        self.has_image = False
        self.current_image_path: Optional[str] = None
        
        # Agent's own conversation context (separate from Gradio chatbot)
        self.conversation_context: List[Dict[str, Any]] = []
        
        # Tool definitions for LLM
        self.tools = self._define_tools()
        
        # System prompt
        self.system_prompt = self._get_system_prompt()
    
    def _load_prompts(self) -> Dict[str, Any]:
        """Load prompts from YAML file."""
        prompts_path = os.path.join(os.path.dirname(__file__), "..", "..", "prompts", self.prompt_system)
        try:
            with open(prompts_path, 'r', encoding='utf-8') as f:
                return yaml.safe_load(f) or {}
        except Exception as e:
            print(f"[VoiceSight] Warning: Failed to load prompts from {self.prompt_system}: {e}. Using defaults.")
            return {}
    
    def _define_tools(self) -> List[Dict[str, Any]]:
        """Define available tools for the LLM."""
        return [
            create_tool_call_schema(
                tool_name="generate_audio",
                description="Generate audio speech from text using TTS - use this for all audio responses to users",
                parameters={
                    "type": "object",
                    "properties": {
                        "text": {
                            "type": "string",
                            "description": "Text to convert to speech"
                        },
                        "voice": {
                            "type": "string",
                            "description": "Voice to use for generation",
                            "enum": ["belinda", "broom_salesman", "chadwick", "en_man", "en_woman", "mabel", "vex", "zh_man_sichuan"],
                            "default": "en_woman"
                        },
                    },
                    "required": ["text"]
                }
            ),
            create_tool_call_schema(
                tool_name="visual_analysis",
                description="Analyze the uploaded image for the user - use this when you need to provide visual assistance",
                parameters={
                    "type": "object",
                    "properties": {
                        "question": {
                            "type": "string",
                            "description": "Specific question about the image analysis",
                            "default": "Analyze this image for a visually-impaired person, focusing on safety and navigation."
                        }
                    },
                    "required": []
                }
            )
        ]
    
    def register_image(self, image_path: str) -> None:
        """
        Register an image for the current session.
        
        Args:
            image_path: Path to the uploaded image
        """
        self.has_image = True
        self.current_image_path = image_path
        
        # Update system prompt to include image availability
        self.system_prompt = self._get_system_prompt()
        
        if self.logger:
            self.logger.log_step("image_registered", {
                "image_path": image_path,
                "has_image": self.has_image
            })
    
    def clear_image(self) -> None:
        """Clear the current image from the session."""
        self.has_image = False
        self.current_image_path = None
        
        # Update system prompt to remove image availability
        self.system_prompt = self._get_system_prompt()
    
    def clear_conversation_context(self) -> None:
        """Clear the agent's conversation context."""
        self.conversation_context = []
        
        if self.logger:
            self.logger.log_step("image_cleared", {
                "has_image": self.has_image
            })
    
    def _get_system_prompt(self) -> str:
        """Get the system prompt, updated based on image availability."""
        base_prompt = self.prompts.get("system_prompts", {}).get("main_agent", "")
        
        if self.has_image:
            image_context = "\n\n## Current Session Context:\nYou have access to an uploaded image that the user has provided. You can analyze this image using the visual analysis tool to help the user with their request. The image is available for analysis whenever you need to provide visual assistance."
            return base_prompt + image_context
        else:
            return base_prompt
    
    def process_input(self, audio_path: str, image_path: str, session_context: Dict[str, Any], test_mode: bool = False) -> Dict[str, Any]:
        """
        Process audio input from user and generate appropriate response.
        
        Args:
            audio_path: Path to user's audio input
            image_path: Path to user's image input
            session_context: Current session context
            
        Returns:
            Dictionary containing response audio path and metadata
        """
        try:
            # Reset visual analysis flag for new input
            session_context["visual_analysis_done"] = False
            
            if not test_mode:
                # Step 1: Transcribe the audio
                if audio_path:
                    transcription = self._transcribe_audio(audio_path)
                else:
                    transcription = ""
            else:
                transcription = "Test mode: No audio input provided"
                
            if image_path:
                self.register_image(image_path)
            else:
                self.clear_image()
            
            # Step 2: Create conversation context
            # llm has already known there's an image available as self.register_image() add contextual info to system prompt
            messages = self._build_conversation_context(transcription, session_context)
            
            # Store transcription in session context for later use
            session_context["last_transcription"] = transcription
            
            # Step 3: Get LLM response with tool calls
            response = self._get_llm_response(messages)
            
            # Step 4: Execute tool calls with current messages context
            session_context["current_messages"] = messages
            result = self._execute_tool_calls(response, session_context)
            
            # Step 5: Update agent's own conversation context
            self._update_conversation_context(transcription, result)
            
            return result
            
        except Exception as e:
            return {
                "success": False,
                "error": str(e),
                "audio_path": None,
                "transcription": None,
                "response_text": None
            }
    
    def _transcribe_audio(self, audio_path: str) -> str:
        """Transcribe audio to text."""
        try:
            # Use ASR to transcribe with appropriate prompt
            asr_prompt = self.prompts.get("tool_prompts", {}).get("asr", "")
            result = self.asr.call(audio=audio_path, system_prompt=asr_prompt, validate_json=True)
            
            # Parse JSON response
            try:
                import json
                parsed_result = json.loads(result)
                transcription = parsed_result.get("response", "")
            except (json.JSONDecodeError, KeyError):
                # Fallback to raw result if JSON parsing fails
                print(f"[ASR] Error parsing JSON response: {result}, treating it as a string")
                transcription = result
            
            # Log user input
            if self.logger:
                logger_text = f"🤫 user\nTranscription: {transcription}\nAudio file: {os.path.basename(audio_path)}"
                logger_payload = {
                    "action": "audio_input",
                    "content": transcription,
                    "audio_file": os.path.basename(audio_path)
                }
                
                self.logger.log_result(logger_text, logger_payload)
            
            return transcription
        except Exception as e:
            if self.logger:
                self.logger.log_error("audio_transcription_failed", str(e))
            print(f"Error transcribing audio: {e}")
            return ""
    
    def _build_conversation_context(self, transcription: str, session_context: Dict[str, Any]) -> List[Dict[str, Any]]:
        """Build conversation context for LLM using agent's own context."""
        messages = [
            {"role": "system", "content": self.system_prompt}
        ]
        
        # Add agent's own conversation context (last 5 messages)
        if self.conversation_context:
            messages.extend(self.conversation_context[-5:])
        
        # Add current user input
        if transcription:
            messages.append(create_text_message(transcription))
        
        return messages
    
    def _update_conversation_context(self, transcription: str, result: Dict[str, Any]) -> None:
        """Update agent's own conversation context."""
        # Add user message
        if transcription:
            self.conversation_context.append({
                "role": "user",
                "content": transcription
            })
        
        # Add assistant response
        if result.get("success") and result.get("response_text"):
            self.conversation_context.append({
                "role": "assistant", 
                "content": result["response_text"]
            })
    
    def _get_llm_response(self, messages: List[Dict[str, Any]]) -> Dict[str, Any]:
        """Get response from LLM with tool calling."""
        try:
            if self.logger:
                self.logger.log_step("llm_processing", {
                    "message_count": len(messages),
                    "tools_available": len(self.tools)
                })
            
            # Add tools to the messages for function calling
            messages_with_tools = messages.copy()
            if self.tools:
                messages_with_tools.append({
                    "role": "system",
                    "content": f"Available tools: {json.dumps(self.tools, indent=2)}"
                })
            
            # Use the LLM.chat_completion method
            response = self.llm.chat_completion(
                assembled_payloads=messages_with_tools,
                validate_json=True
            )
            
            # Parse response and extract content and tool calls
            response_text, tool_calls = self._parse_llm_response(response)
            
            # Store the clean response text for later use
            self.last_response_text = response_text
            
            # Log agent response
            if self.logger:
                logger_text = f"🤖 agent\nResponse: {response_text}\nTool calls: {len(tool_calls)}"
                logger_payload = {
                    "action": "llm_response",
                    "content": response_text,
                    "tool_calls_count": len(tool_calls),
                    "thinking_mode": self.llm.use_thinking
                }
                self.logger.log_result(logger_text, logger_payload)
            
            return {
                "content": response_text,
                "tool_calls": tool_calls,
                "role": "assistant"
            }
        except Exception as e:
            if self.logger:
                self.logger.log_error("llm_processing_failed", str(e))
            print(f"Error getting LLM response: {e}")
            return {"content": "", "tool_calls": [], "role": "assistant"}
    
    def _parse_llm_response(self, response: str) -> tuple[str, List[Dict[str, Any]]]:
        """Parse LLM response to extract content and tool calls."""
        import re  # type: ignore
        
        try:
            # Extract response text from <response></response> tags
            response_match = re.search(r'<response>(.*?)</response>', response, re.DOTALL)
            response_text = response_match.group(1).strip() if response_match else response
            
            # Extract tool calls from <tool_call></tool_call> tags
            tool_calls = []
            tool_call_pattern = r'<tool_call>(.*?)</tool_call>'
            tool_call_matches = re.findall(tool_call_pattern, response, re.DOTALL)
            
            for tool_call_text in tool_call_matches:
                try:
                    # Parse tool call JSON
                    tool_call_data = json.loads(tool_call_text.strip())
                    tool_calls.append({
                        "function": {
                            "name": tool_call_data.get("name"),
                            "arguments": json.dumps(tool_call_data.get("arguments", {}))
                        }
                    })
                except (json.JSONDecodeError, KeyError) as e:
                    print(f"[LLM] Error parsing tool call: {tool_call_text}, error: {e}")
                    continue
            
            return response_text, tool_calls
            
        except Exception as e:
            print(f"[LLM] Error parsing response: {response}, error: {e}")
            return response, []
    
    def _execute_tool_calls(self, response: Dict[str, Any], session_context: Dict[str, Any]) -> Dict[str, Any]:
        """Execute tool calls from LLM response with iterative calling for visual analysis."""
        tool_calls = response.get("tool_calls", [])
        results = []
        audio_path = None
        current_messages = session_context.get("current_messages", [])
        
        # Check if visual analysis has already been performed in this session
        visual_analysis_done = session_context.get("visual_analysis_done", False)
        
        # If there are tool calls, execute them
        if tool_calls:
            for tool_call in tool_calls:
                try:
                    function_name = tool_call.get("function", {}).get("name")
                    arguments = json.loads(tool_call.get("function", {}).get("arguments", "{}"))
                    
                    if function_name == "generate_audio":
                        result = self._execute_generate_audio(arguments)
                        if result.get("success"):
                            audio_path = result.get("audio_path")
                    elif function_name == "visual_analysis" and not visual_analysis_done:
                        result = self._execute_visual_analysis(arguments)
                        # If visual analysis succeeds, continue with LLM
                        if result.get("success"):
                            # Mark visual analysis as done
                            session_context["visual_analysis_done"] = True
                            
                            # Add visual analysis result to conversation context
                            visual_analysis_content = result.get('analysis', '')
                            current_messages.append({
                                "role": "assistant",
                                "content": f"Visual analysis result: {visual_analysis_content}"
                            })
                            
                            # Continue with LLM to get audio generation
                            if self.logger:
                                self.logger.log_result("🤖 agent", {
                                    "action": "follow_up_llm_call",
                                    "content": "Continuing with LLM after visual analysis",
                                    "context": "visual_analysis_complete"
                                })
                            
                            follow_up_response = self._get_llm_response(current_messages)
                            follow_up_tool_calls = follow_up_response.get("tool_calls", [])
                            
                            # Execute follow-up tool calls (should include audio generation)
                            for follow_up_call in follow_up_tool_calls:
                                follow_up_name = follow_up_call.get("function", {}).get("name")
                                follow_up_args = json.loads(follow_up_call.get("function", {}).get("arguments", "{}"))
                                
                                if follow_up_name == "generate_audio":
                                    if self.logger:
                                        self.logger.log_result("🔈 audio", {
                                            "action": "audio_generation",
                                            "content": "Generating audio from follow-up LLM call",
                                            "text": follow_up_args.get("text", "")
                                        })
                                    
                                    audio_result = self._execute_generate_audio(follow_up_args)
                                    if audio_result.get("success"):
                                        audio_path = audio_result.get("audio_path")
                                        results.append({
                                            "function_name": "generate_audio",
                                            "result": audio_result
                                        })
                            
                            # Update response content with follow-up content
                            if follow_up_response.get("content"):
                                response["content"] = follow_up_response.get("content")
                        
                        # Add visual analysis result to results
                        results.append({
                            "function_name": "visual_analysis",
                            "result": result
                        })
<<<<<<< HEAD
                    elif function_name == "robot_controller":
                        # Execute the robot controller action.
                        result = self._execute_robot_controller(arguments)
=======
                    elif function_name == "visual_analysis" and visual_analysis_done:
                        # Skip visual analysis if already done
                        if self.logger:
                            self.logger.log_result("🤖 agent", {
                                "action": "skip_visual_analysis",
                                "content": "Visual analysis already completed, skipping",
                                "context": "duplicate_call_prevented"
                            })
>>>>>>> dc3665ae
                    else:
                        result = {"error": f"Unknown function: {function_name}"}
                        results.append({
                            "function_name": function_name,
                            "result": result
                        })
                    
                except Exception as e:
                    results.append({
                        "function_name": tool_call.get("function", {}).get("name", "unknown"),
                        "result": {"error": str(e)}
                    })
        
        # Only generate audio if the LLM explicitly calls the generate_audio tool
        # No TTS fallback - the LLM must use the generate_audio tool for audio output
        
        return {
            "success": True,
            "audio_path": audio_path,
            "transcription": session_context.get("last_transcription", ""),
            "response_text": getattr(self, 'last_response_text', response.get("content", "")),
            "tool_results": results
        }
    
    def _execute_generate_audio(self, arguments: Dict[str, Any]) -> Dict[str, Any]:
        """Execute audio generation."""
        try:
            text = arguments.get("text", "")
            voice = arguments.get("voice", "en_woman")
            
            if self.logger:
                self.logger.log_step("audio_generation", {
                    "text_length": len(text),
                    "voice": voice
                })
            
            # Create temporary file for output
            with tempfile.NamedTemporaryFile(suffix=".wav", delete=False) as temp_file:
                output_path = temp_file.name
            
            # Generate audio with appropriate settings
            self.tts.generate_simple(
                text=text,
                voice=voice,
                output_path=output_path
            )
            
            # Log audio generation
            if self.logger:
                logger_text = f"🔈 audio\nText: {text}\nVoice: {voice}\nAudio path: {output_path}"
                logger_payload = {
                    "action": "audio_generation",
                    "content": text,
                    "voice": voice,
                    "audio_path": output_path
                }
                self.logger.log_result(logger_text, logger_payload)
                
            return {
                "success": True,
                "audio_path": output_path,
                "text": text,
                "voice": voice
            }
        except Exception as e:
            if self.logger:
                self.logger.log_error("audio_generation_failed", str(e))
            return {"success": False, "error": str(e)}
    
    def _execute_robot_controller(self, arguments: Dict[str, Any]) -> None:
        '''
        Execute Robot Controller actions.
        '''

        try: 
            text = arguments.get("text", "")

            # try passing the text to the robot controller.
            self.robot(text)

            # TODO should this return something? 
        except Exception as e: 
            if self.logger:
                self.logger.log_error("robot_controller_failed", str(e))
            # TODO should I return something here?
            
            

    def _execute_visual_analysis(self, arguments: Dict[str, Any]) -> Dict[str, Any]:
        """Execute visual analysis for images."""
        try:
            if not self.has_image or not self.current_image_path:
                return {
                    "success": False,
                    "error": "No image available for analysis. Please as the user to provide an image to you."
                }
            
            question = arguments.get("question", "Analyze this for a visually-impaired person, focusing on safety and navigation.")
            
            # Use MLLM for image analysis with the registered image
            mllm_prompt = self.prompts.get("tool_prompts", {}).get("mllm", "")
            result = self.mllm.call(
                system_prompt=mllm_prompt,
                user_prompt=question,
                image=self.current_image_path
            )
            
            # Parse JSON response
            try:
                import re
                # first match the <response></response> tags and return the text inside
                response_match = re.search(r'<response>(.*?)</response>', result, re.DOTALL)
                response_text = response_match.group(1).strip() if response_match else result
                analysis = response_text
            except (re.error, AttributeError):
                print(f"[MLLM] Failed to get analysis from response: {result}, treating it as a string")
                analysis = result
            
            # Log visual analysis
            if self.logger:
                logger_text = f"🌇 visual analyzer\nAnalysis: {analysis}\nQuestion: {question}\nImage path: {self.current_image_path}"
                logger_payload = {
                    "action": "visual_analysis",
                    "content": analysis,
                    "question": question,
                    "image_path": self.current_image_path
                }
                self.logger.log_result(logger_text, logger_payload)
                
            return {
                "success": True,
                "analysis": analysis
            }
        except Exception as e:
            if self.logger:
                self.logger.log_error("visual_analysis_failed", str(e))
            return {"success": False, "error": str(e)}
    
    
    def start_conversation(self) -> Dict[str, Any]:
        """Start a new conversation with greeting."""
        try:
            greeting_text = "Hello! I'm Voice Sight, your audio-based AI assistant. I can understand your speech and respond with audio. How can I help you today?"
            
            # Generate greeting audio
            with tempfile.NamedTemporaryFile(suffix=".wav", delete=False) as temp_file:
                output_path = temp_file.name
            
            self.tts.generate_simple(
                text=greeting_text,
                voice="en_woman",
                output_path=output_path
            )
            
            return {
                "success": True,
                "audio_path": output_path,
                "text": greeting_text,
                "message": "Conversation started"
            }
        except Exception as e:
            return {
                "success": False,
                "error": str(e),
                "audio_path": None,
                "text": None
            }
    <|MERGE_RESOLUTION|>--- conflicted
+++ resolved
@@ -39,16 +39,14 @@
         """
         self.api_key = api_key or os.getenv("BOSON_API_KEY")
         self.logger = logger
-<<<<<<< HEAD
 
         self.use_robot = True #TODO add an argument for this.
 
         if self.use_robot:
             # initialize the RobotWrapper (create connection to the device)
             self.robot = RobotWrapper()
-=======
+
         self.prompt_system = prompt_system
->>>>>>> dc3665ae
         
         # Load prompts
         self.prompts = self._load_prompts()
@@ -454,11 +452,9 @@
                             "function_name": "visual_analysis",
                             "result": result
                         })
-<<<<<<< HEAD
                     elif function_name == "robot_controller":
                         # Execute the robot controller action.
                         result = self._execute_robot_controller(arguments)
-=======
                     elif function_name == "visual_analysis" and visual_analysis_done:
                         # Skip visual analysis if already done
                         if self.logger:
@@ -467,7 +463,6 @@
                                 "content": "Visual analysis already completed, skipping",
                                 "context": "duplicate_call_prevented"
                             })
->>>>>>> dc3665ae
                     else:
                         result = {"error": f"Unknown function: {function_name}"}
                         results.append({
