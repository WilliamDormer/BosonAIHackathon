--- conflicted
+++ resolved
@@ -14,7 +14,6 @@
   Making communication with AI as easy, natural and fun as talking to a human
 </p>
 
-<<<<<<< HEAD
 # Environment Configuration
 
 ## Prerequisites
@@ -55,14 +54,14 @@
 ```
 
 The application will start on `http://localhost:7861` by default.
-=======
+
 # Setting up environment
 ``mamba create -n -y boson python=3.10``  
 ``mamba activate boson``  
 ``pip install -r requirements.txt``  
 ``cd src/lerobot pip install -e .``
 
->>>>>>> 59d45046
+
 
 
 # Api_doc
